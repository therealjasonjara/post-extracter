import pandas as pd
from bs4 import BeautifulSoup
import re
import unicodedata
import os
import requests
from urllib.parse import urlparse
from ftfy import fix_text
from tqdm import tqdm

ROW_LIMIT = None

def fix_mojibake(text):
    if pd.isna(text):
        return text
    try:
        return fix_text(text)
    except Exception:
        return text

def final_unicode_cleanup(text):
    if pd.isna(text):
        return text
    try:
        text = fix_text(text)
        text = unicodedata.normalize("NFC", text)
        return text
    except Exception:
        return text

def slugify(text):
    text = unicodedata.normalize("NFKD", text)
    text = text.encode("ascii", "ignore").decode("ascii")
    text = re.sub(r"[^\w\s-]", "", text).strip().lower()
    return re.sub(r"[\s_-]+", "-", text)

def clean_html(raw_html):
    if isinstance(raw_html, bytes):
        raw_html = raw_html.decode('utf-8', errors='ignore')
    soup = BeautifulSoup(str(raw_html), "html.parser")
    paragraphs = [p.get_text(" ", strip=True).replace("\u00A0", " ") for p in soup.find_all("p")]
    if paragraphs:
        return "\n\n".join(paragraphs)
    return soup.get_text(" ", strip=True).replace("\u00A0", " ")

def remove_leading_numbering(text):
    return re.sub(r"^\s*\d+\s*[\.\-\)\:]*\s*", "", text)

def transform_html_body(raw_html):
    if pd.isna(raw_html):
        return raw_html
    html = raw_html.decode('utf-8', errors='ignore') if isinstance(raw_html, bytes) else str(raw_html)
    html = re.sub(r'<!--\s*\/?wp:[^>]*-->', '', html)
    soup = BeautifulSoup(html, "html.parser")
    for element in soup.find_all(string=True):
        if "\xa0" in element:
            element.replace_with(element.replace("\xa0", " "))
    for tag in soup.find_all(["h2", "h3", "p"]):
        for strong in tag.find_all("strong"):
            strong.unwrap()
    for p in soup.find_all("p"):
        text = p.get_text(" ", strip=True)
        p.clear()
        span = soup.new_tag("span", style="font-size:14px;")
        span.string = text
        p.append(span)
    toc_items = []
    for h2 in soup.find_all("h2"):
        text = h2.get_text(strip=True)
        clean_text = remove_leading_numbering(text)
        slug = slugify(clean_text)
        h2.clear()
        h2["id"] = slug
        h2["style"] = "font-size: 24px; color:#000000;"
        b = soup.new_tag("b")
        b.string = text
        h2.append(b)
        toc_items.append((slug, clean_text))
    for h3 in soup.find_all("h3"):
        text = h3.get_text(strip=True)
        h3.clear()
        span = soup.new_tag("span", style="font-size:18px;")
        span.string = text
        h3.append(span)

    # Logic for relative image links
    for img_tag in soup.find_all("img"):
        if "src" in img_tag.attrs:
            img_url = img_tag["src"]
            try:
                parsed_url = urlparse(img_url)
                filename = os.path.basename(parsed_url.path)
                if filename:
                    img_tag["src"] = filename
            except Exception:
                pass

    if toc_items:
        toc_html = '<div style="background-color: #f9f9f9; padding: 16px; border-radius: 8px; margin-bottom: 20px;"><strong>Table of Contents</strong>'
        toc_html += '<ol style="padding-left: 20px; margin-top: 8px; line-height: 1.8;">'
        for slug, text in toc_items:
            toc_html += f'<li><a href="#{slug}">{text}</a></li>'
        toc_html += '</ol></div>'
        toc_soup = BeautifulSoup(toc_html, "html.parser")
        soup.insert(0, toc_soup)
    for a_tag in soup.find_all("a"):
        a_tag.insert_before(" ")
        a_tag.insert_after(" ")
        a_tag.unwrap()

    return str(soup)

def download_images_from_html_column(df, html_column, base_folder="DownloadedImages"):
    with tqdm(total=len(df), desc=f"Downloading images from {html_column}", unit="row", colour="yellow") as pbar:
        for idx, row in df.iterrows():
            html_content = row.get(html_column)
            title = row.get("name")
            if pd.isna(html_content) or not str(html_content).strip():
                pbar.update(1)
                continue
            if pd.isna(title) or not str(title).strip():
                title = f"untitled-row-{idx}"
            slug = slugify(title)
            article_folder = os.path.join(base_folder, slug)
            os.makedirs(article_folder, exist_ok=True)
            soup = BeautifulSoup(str(html_content), "html.parser")
            for img_idx, img_tag in enumerate(soup.find_all("img")):
                img_url = img_tag.get("src")
                if not img_url:
                    continue
                img_url = str(img_url).strip()
                if not img_url or img_url.lower().startswith("data:"):
                    continue
                try:
                    parsed_url = urlparse(img_url)
                    if parsed_url.scheme.lower() not in {"http", "https"}:
                        continue
                    filename = os.path.basename(parsed_url.path) or f"embedded_{idx}_{img_idx}.jpg"
                except Exception:
                    filename = f"embedded_{idx}_{img_idx}.jpg"
                save_path = os.path.join(article_folder, filename)
<<<<<<< HEAD
                try:
                    response = requests.get(img_url.strip(), timeout=30)
=======
                if os.path.exists(save_path):
                    continue
                try:
                    response = requests.get(img_url.strip(), timeout=10)
>>>>>>> f11ecd27
                    response.raise_for_status()
                    with open(save_path, "wb") as f:
                        f.write(response.content)
                except Exception:
                    continue
            pbar.update(1)

def download_and_replace_with_filename(df, image_column, base_folder="DownloadedImages", hero_mode=False):
    updated_filenames = []
    with tqdm(total=len(df), desc=f"Downloading {image_column}", unit="file", colour="cyan") as pbar:
        for idx, row in df.iterrows():
            image_url = row.get(image_column)
            title = row.get("name")
            if pd.isna(image_url) or not str(image_url).strip():
                updated_filenames.append("")
                pbar.update(1)
                continue
            if pd.isna(title) or not str(title).strip():
                title = f"untitled-row-{idx}"
            slug = slugify(title)
            article_folder = os.path.join(base_folder, slug)
            target_folder = os.path.join(article_folder, "HEROIMAGE") if hero_mode else article_folder
            os.makedirs(target_folder, exist_ok=True)
            try:
                parsed_url = urlparse(str(image_url).strip())
                filename = os.path.basename(parsed_url.path) or f"{slug}_{idx}.jpg"
            except Exception:
                filename = f"{slug}_{idx}.jpg"
            save_path = os.path.join(target_folder, filename)
            try:
                response = requests.get(image_url.strip(), timeout=30)
                response.raise_for_status()
                with open(save_path, "wb") as f:
                    f.write(response.content)
                updated_filenames.append(filename)
            except Exception:
                updated_filenames.append("")
            pbar.update(1)
    df[image_column] = updated_filenames

def download_all_images(df, image_column, base_folder="DownloadedImages"):
    total_images = sum(len(str(row.get(image_column)).split("|")) for _, row in df.iterrows() if pd.notna(row.get(image_column)) and str(row.get(image_column)).strip())
    with tqdm(total=total_images, desc=f"Downloading {image_column}", unit="img", colour="magenta") as pbar:
        for idx, row in df.iterrows():
            image_urls = row.get(image_column)
            title = row.get("name")
            if pd.isna(image_urls) or not str(image_urls).strip():
                continue
            if pd.isna(title) or not str(title).strip():
                title = f"untitled-row-{idx}"
            slug = slugify(title)
            article_folder = os.path.join(base_folder, slug)
            os.makedirs(article_folder, exist_ok=True)
            urls = [url.strip() for url in str(image_urls).split("|") if url.strip()]
            for i, url in enumerate(urls):
                try:
                    parsed_url = urlparse(url)
                    filename = os.path.basename(parsed_url.path) or f"all_image_{idx}_{i}.jpg"
                except Exception:
                    filename = f"all_image_{idx}_{i}.jpg"
                save_path = os.path.join(article_folder, filename)
                try:
                    response = requests.get(url, timeout=30)
                    response.raise_for_status()
                    with open(save_path, "wb") as f:
                        f.write(response.content)
                except Exception:
                    pass
                pbar.update(1)

def clean_content_column_in_batches(input_csv_path, output_csv_path, batch_size=30):
    if os.path.exists(output_csv_path):
        os.remove(output_csv_path)
    first_batch = True
    total_rows = sum(1 for _ in open(input_csv_path, encoding='utf-8')) - 1
    with tqdm(total=total_rows, desc="Processing rows", unit="rows", colour="green") as pbar:
        for chunk in pd.read_csv(input_csv_path, encoding='utf-8', chunksize=batch_size):
            df = chunk.copy()
            df.columns = [col.strip().lower() for col in df.columns]
            if "status" in df.columns:
                df = df[df["status"].astype(str).str.strip().str.lower() != "draft"]
                df = df.drop(columns=["status"])
            content_col = "content output  (non-html format: content body)"
            if content_col in df.columns:
                df[content_col] = df[content_col].apply(fix_mojibake).apply(clean_html)
            html_col = "body (html code without cms links)"
            if html_col in df.columns:
                df[html_col] = df[html_col].apply(fix_mojibake)
                download_images_from_html_column(df, html_col, base_folder="DownloadedImages")
                df[html_col] = df[html_col].apply(transform_html_body)
            image_columns = [
                ("articledetailsheroimage (extracted main image from cms)", True),
                ("articlepreviewimage (extracted main image from cms)", False),
                ("articlepreviewimagemedium (extracted main image from cms)", False),
            ]
            for col, hero_mode in image_columns:
                col_lower = col.lower()
                if col_lower in df.columns:
                    download_and_replace_with_filename(df, col_lower, base_folder="DownloadedImages", hero_mode=hero_mode)
            all_images_col = "all images"
            if all_images_col in df.columns:
                download_all_images(df, all_images_col, base_folder="DownloadedImages")
                df = df.drop(columns=[all_images_col])
            for col in df.select_dtypes(include=["object"]).columns:
                df[col] = df[col].apply(final_unicode_cleanup)
            df.to_csv(output_csv_path, index=False, mode='a', header=first_batch, encoding='utf-8')
            first_batch = False
            pbar.update(len(df))
    print(f"\n✅ All batches processed. Cleaned content saved to: {output_csv_path}")

input_path = "ATH-US-Export.csv"
output_path = "ATH-US-Export-Cleaned.csv"
clean_content_column_in_batches(input_path, output_path, batch_size=30)<|MERGE_RESOLUTION|>--- conflicted
+++ resolved
@@ -139,15 +139,10 @@
                 except Exception:
                     filename = f"embedded_{idx}_{img_idx}.jpg"
                 save_path = os.path.join(article_folder, filename)
-<<<<<<< HEAD
-                try:
-                    response = requests.get(img_url.strip(), timeout=30)
-=======
                 if os.path.exists(save_path):
                     continue
                 try:
                     response = requests.get(img_url.strip(), timeout=10)
->>>>>>> f11ecd27
                     response.raise_for_status()
                     with open(save_path, "wb") as f:
                         f.write(response.content)
